--- conflicted
+++ resolved
@@ -18,17 +18,19 @@
       ]
     },
     {
-<<<<<<< HEAD
+      "login": "clearlysid",
+      "name": "Siddharth",
+      "avatar_url": "https://avatars.githubusercontent.com/u/30227512?v=4",
+      "profile": "https://www.sid.me",
+      "contributions": [
+        "code"
+      ]
+    },
+    {
       "login": "RohanPunjani",
       "name": "Rohan Punjani",
       "avatar_url": "https://avatars.githubusercontent.com/u/48467821?v=4",
       "profile": "http://dev-rohan.in",
-=======
-      "login": "clearlysid",
-      "name": "Siddharth",
-      "avatar_url": "https://avatars.githubusercontent.com/u/30227512?v=4",
-      "profile": "https://www.sid.me",
->>>>>>> 3df68fae
       "contributions": [
         "code"
       ]
