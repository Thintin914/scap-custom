--- conflicted
+++ resolved
@@ -18,12 +18,6 @@
       ]
     },
     {
-<<<<<<< HEAD
-      "login": "NiiightmareXD",
-      "name": "NiiightmareXD",
-      "avatar_url": "https://avatars.githubusercontent.com/u/90005793?v=4",
-      "profile": "https://github.com/NiiightmareXD",
-=======
       "login": "clearlysid",
       "name": "Siddharth",
       "avatar_url": "https://avatars.githubusercontent.com/u/30227512?v=4",
@@ -37,7 +31,15 @@
       "name": "Rohan Punjani",
       "avatar_url": "https://avatars.githubusercontent.com/u/48467821?v=4",
       "profile": "http://dev-rohan.in",
->>>>>>> e0d1119d
+      "contributions": [
+        "code"
+      ]
+    },
+    {
+      "login": "NiiightmareXD",
+      "name": "NiiightmareXD",
+      "avatar_url": "https://avatars.githubusercontent.com/u/90005793?v=4",
+      "profile": "https://github.com/NiiightmareXD",
       "contributions": [
         "code"
       ]
