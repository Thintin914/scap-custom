--- conflicted
+++ resolved
@@ -49,12 +49,7 @@
     return linux::get_all_targets();
 }
 
-<<<<<<< HEAD
 pub fn get_scale_factor(target: &Target) -> f64 {
-=======
-// TODO: this should take a target instead of a display_id
-pub fn get_scale_factor(display_id: u32) -> f64 {
->>>>>>> 3afa118d
     #[cfg(target_os = "macos")]
     return mac::get_scale_factor(target);
 
