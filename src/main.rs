<<<<<<< HEAD
#[cfg(target_os = "windows")]
use windows::{
    core::*, Data::Xml::Dom::*, Win32::Foundation::*, Win32::System::Threading::*,
    Win32::UI::WindowsAndMessaging::*,
};

extern crate ffmpeg_next;

fn main() -> Result<(), ()> {
    #[cfg(target_os = "macos")]
    {
        let devices = ffi::get_aperture_devices();
        println!("Devices: {}", devices);
    }

    let ffmpeg = ffmpeg_next::init().unwrap();

    println!("{:?}", ffmpeg);

    Ok(())
}

#[swift_bridge::bridge]
mod ffi {
    extern "Swift" {
        fn get_aperture_devices() -> String;
    }
=======
use cypher::{Options, Recorder};

// This program is just a testbed for the library itself
// Refer to the lib.rs file for the actual implementation

fn main() {
    // #1 Check if the platform is supported
    let supported = cypher::is_supported();
    if !supported {
        println!("❌ Platform not supported");
        return;
    } else {
        println!("✅ Platform supported");
    }

    // #2 Check if we have permission to capture the screen
    let has_permission = cypher::has_permission();
    if !has_permission {
        println!("❌ Permission not granted");
        return;
    } else {
        println!("✅ Permission granted");
    }

    // #3 Get recording targets (WIP)
    let targets = cypher::get_targets();
    println!("🎯 Targets: {:?}", targets);

    // #4 Create Options
    let options = Options {
        fps: 60,
        targets,
        show_cursor: true,
        show_highlight: true,
        excluded_targets: None,
    };

    // #4 Capture the screen (WIP)
    let recorder = Recorder::init();
    recorder.start_capture(options);
>>>>>>> 8e1ab8ce
}<|MERGE_RESOLUTION|>--- conflicted
+++ resolved
@@ -1,32 +1,3 @@
-<<<<<<< HEAD
-#[cfg(target_os = "windows")]
-use windows::{
-    core::*, Data::Xml::Dom::*, Win32::Foundation::*, Win32::System::Threading::*,
-    Win32::UI::WindowsAndMessaging::*,
-};
-
-extern crate ffmpeg_next;
-
-fn main() -> Result<(), ()> {
-    #[cfg(target_os = "macos")]
-    {
-        let devices = ffi::get_aperture_devices();
-        println!("Devices: {}", devices);
-    }
-
-    let ffmpeg = ffmpeg_next::init().unwrap();
-
-    println!("{:?}", ffmpeg);
-
-    Ok(())
-}
-
-#[swift_bridge::bridge]
-mod ffi {
-    extern "Swift" {
-        fn get_aperture_devices() -> String;
-    }
-=======
 use cypher::{Options, Recorder};
 
 // This program is just a testbed for the library itself
@@ -67,5 +38,4 @@
     // #4 Capture the screen (WIP)
     let recorder = Recorder::init();
     recorder.start_capture(options);
->>>>>>> 8e1ab8ce
 }