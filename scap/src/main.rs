--- conflicted
+++ resolved
@@ -43,13 +43,8 @@
         source_rect: Some(CGRect {
             origin: CGPoint { x: 500.0, y: 50.0 },
             size: CGSize {
-<<<<<<< HEAD
                 width: 2000.0,
                 height: 1000.0,
-=======
-                width: 300.0,
-                height: 300.0,
->>>>>>> 0688fc8a
             },
         }),
         ..Default::default()
@@ -62,10 +57,7 @@
     recorder.start_capture();
 
     // #7 Capture 100 frames
-<<<<<<< HEAD
     let mut start_time: u64 = 0;
-=======
->>>>>>> 0688fc8a
     for i in 0..100 {
         let frame = recorder.get_next_frame().expect("Error");
 
